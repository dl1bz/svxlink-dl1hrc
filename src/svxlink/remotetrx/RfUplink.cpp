--- conflicted
+++ resolved
@@ -183,11 +183,7 @@
     loop_rx_to_tx = atoi(value.c_str()) != 0;
   }
 
-<<<<<<< HEAD
-  CtcssDetPar ctcss_det_par;
-=======
   std::vector<CtcssDetPar> ctcss_det_par;
->>>>>>> de572b56
   if (!cfg.getValue(name, "DETECT_CTCSS", ctcss_det_par, true))
   {
     cerr << "*** ERROR: Format error for config variable "
@@ -209,11 +205,6 @@
       mem_fun(*this, &RfUplink::rxToneDetected));
   rx->reset();
   rx->setMuteState(Rx::MUTE_NONE);
-<<<<<<< HEAD
-  if ((ctcss_det_par.fq > 0) && (ctcss_det_par.duration > 0))
-  {
-    rx->addToneDetector(ctcss_det_par.fq, 4, 10, ctcss_det_par.duration);
-=======
   for (std::vector<CtcssDetPar>::const_iterator it=ctcss_det_par.begin();
        it != ctcss_det_par.end(); ++it)
   {
@@ -221,7 +212,6 @@
     {
       rx->addToneDetector((*it).fq, 4, 10, (*it).duration);
     }
->>>>>>> de572b56
   }
   if (det_1750_duration > 0)
   {
