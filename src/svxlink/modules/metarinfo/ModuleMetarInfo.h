/**
@file	 ModuleMetarInfo.h
@brief   A_brief_description_of_this_module
@author  Adi Bier / DL1HRC
@date	 2009-04-28

\verbatim
A module (plugin) to request the latest METAR (weather) information from
predefined airports.
Look at http://en.wikipedia.org/wiki/METAR for further information

Copyright (C) 2004-2009  Tobias Blomberg / SM0SVX

This program is free software; you can redistribute it and/or modify
it under the terms of the GNU General Public License as published by
the Free Software Foundation; either version 2 of the License, or
(at your option) any later version.

This program is distributed in the hope that it will be useful,
but WITHOUT ANY WARRANTY; without even the implied warranty of
MERCHANTABILITY or FITNESS FOR A PARTICULAR PURPOSE.  See the
GNU General Public License for more details.

You should have received a copy of the GNU General Public License
along with this program; if not, write to the Free Software
Foundation, Inc., 59 Temple Place, Suite 330, Boston, MA  02111-1307  USA
\endverbatim
*/


#ifndef MODULE_METAR_INCLUDED
#define MODULE_METAR_INCLUDED


/****************************************************************************
 *
 * System Includes
 *
 ****************************************************************************/

#include <string>
#include <vector>
#include <list>
#include <map>
#include <iostream>
#include <curl/curl.h>


/****************************************************************************
 *
 * Project Includes
 *
 ****************************************************************************/

#include <Module.h>
#include <AsyncConfig.h>



/****************************************************************************
 *
 * Local Includes
 *
 ****************************************************************************/

#include "version/SVXLINK.h"


/****************************************************************************
 *
 * Forward declarations
 *
 ****************************************************************************/



/****************************************************************************
 *
 * Namespace
 *
 ****************************************************************************/

//namespace MyNameSpace
//{


/****************************************************************************
 *
 * Forward declarations of classes inside of the declared namespace
 *
 ****************************************************************************/

namespace Async {
  class Timer;
};


/****************************************************************************
 *
 * Defines & typedefs
 *
 ****************************************************************************/



/****************************************************************************
 *
 * Exported Global Variables
 *
 ****************************************************************************/



/****************************************************************************
 *
 * Class definitions
 *
 ****************************************************************************/

/**
@brief	A_brief_description_of_this_class
@author Adi Bier
@date   2005-08-28
*/
class ModuleMetarInfo : public Module
{
  public:
    ModuleMetarInfo(void *dl_handle, Logic *logic, const std::string& cfg_name);
    virtual ~ModuleMetarInfo(void);
    const char *compiledForVersion(void) const { return SVXLINK_VERSION; }

  protected:
    virtual void resumeOutput(void);
    virtual void allSamplesFlushed(void);
    virtual int writeSamples(const float *samples, int count);
    virtual void flushSamples(void);

  private:
    class Http;

    std::string icao;
    std::string icao_default;
    std::string longmsg;

    bool remarks;
    bool debug;

    typedef std::map<std::string,std::string> DescList;
    DescList shdesig;

    typedef std::vector<std::string> StrList;
    StrList  aplist;

    typedef std::map<std::string, std::string> Repdefs;
    Repdefs repstr;

    std::string html;
    std::string type;
    std::string server;
    std::string link;
<<<<<<< HEAD
    CURL *http_handle; 
    CURLM *multi_handle;
=======
    Http* http;
>>>>>>> de572b56

    bool initialize(void);
    void activateInit(void);
    void deactivateCleanup(void);
    bool dtmfDigitReceived(char digit, int duration);
    void dtmfCmdReceived(const std::string& cmd);
    void dtmfCmdReceivedWhenIdle(const std::string& cmd);
    void squelchOpen(bool is_open);
    void allMsgsWritten(void);
    void openConnection(void);
<<<<<<< HEAD
=======
    void closeConnection(void);
>>>>>>> de572b56
    void onTimeout(void);
    std::string getSlp(std::string token);
    std::string getTempTime(std::string token);
    std::string getTempinRmk(std::string token);
    std::string getPressureinRmk(std::string token);
    std::string getPrecipitationinRmk(std::string token);
    std::string getTemp(std::string token);
    std::string getLightning(std::string token);
    std::string getPrecipitation(std::string token);
    std::string getCloudType(std::string token);
    void isRwyState(std::string &retval, std::string token);
    void onData(std::string metarinput, size_t count);
    int  splitEmptyStr(StrList& L, const std::string& seq);
    bool isWind(std::string &retval, std::string token);
    bool isvalidUTC(std::string utctoken);
    int checkToken(std::string token);
    bool rmatch(std::string tok, std::string token);
    bool checkDirection(std::string &retval, std::string token);
    bool getRmkVisibility(std::string &retval, std::string token);
    void isTime(std::string &retval, std::string token);
    bool isRunway(std::string &retval, std::string token);
    void isPartofMiles(std::string &retval, std::string token);
    bool isView(std::string &retval, std::string token);
    bool isQnh(std::string &retval, std::string token);
    bool isRVR(std::string &retval, std::string token);
    bool isActualWX(std::string &retval, std::string token);
    void isVerticalView(std::string &retval, std::string token);
    void validDp(std::string &tempstr, std::string token);
    void validTemp(std::string &tempstr, std::string token);
    void isValueVaries(std::string &tempstr, std::string token);
    bool ispObscurance(std::string &tempstr, std::string token);
    bool getPeakWind(std::string &retval, std::string token);
    void say(std::stringstream &tmp);
    int handleMetar(std::string input);
    std::string getXmlParam(std::string token, std::string input);
};  /* class ModuleMetarInfo */


//} /* namespace */

#endif /* MODULE_METAR_INCLUDED */



/*
 * This file has not been truncated
 */<|MERGE_RESOLUTION|>--- conflicted
+++ resolved
@@ -158,12 +158,7 @@
     std::string type;
     std::string server;
     std::string link;
-<<<<<<< HEAD
-    CURL *http_handle; 
-    CURLM *multi_handle;
-=======
     Http* http;
->>>>>>> de572b56
 
     bool initialize(void);
     void activateInit(void);
@@ -174,10 +169,7 @@
     void squelchOpen(bool is_open);
     void allMsgsWritten(void);
     void openConnection(void);
-<<<<<<< HEAD
-=======
     void closeConnection(void);
->>>>>>> de572b56
     void onTimeout(void);
     std::string getSlp(std::string token);
     std::string getTempTime(std::string token);
