--- conflicted
+++ resolved
@@ -149,15 +149,10 @@
                     this, NULL);
   Tcl_CreateCommand(interp, "playDtmf", playDtmfHandler, this, NULL);
   Tcl_CreateCommand(interp, "injectDtmf", injectDtmfHandler, this, NULL);
-<<<<<<< HEAD
-  Tcl_CreateCommand(interp, "initCall", initCallHandler, this, NULL);
   Tcl_CreateCommand(interp, "setConfigValue", setConfigValueHandler,
                     this, NULL);
-=======
-  Tcl_CreateCommand(interp, "setConfigValue", setConfigValueHandler,
-                    this, NULL);
-
->>>>>>> 8be029b9
+  Tcl_CreateCommand(interp, "initCall", initCallHandler, this, NULL);
+
   setVariable("script_path", event_script);
 
 } /* EventHandler::EventHandler */
@@ -470,7 +465,6 @@
 } /* EventHandler::setConfigValueHandler */
 
 
-<<<<<<< HEAD
 int EventHandler::initCallHandler(ClientData cdata, Tcl_Interp *irp, int argc,
                            const char *argv[])
 {
@@ -490,8 +484,7 @@
 }
 
 
-=======
->>>>>>> 8be029b9
+
 /*
  * This file has not been truncated
  */
