--- conflicted
+++ resolved
@@ -557,10 +557,7 @@
   }
   tx().transmitterStateChange.connect(
       mem_fun(*this, &Logic::transmitterStateChange));
-<<<<<<< HEAD
-=======
   tx().publishStateEvent.connect(mem_fun(*this, &Logic::onPublishStateEvent));
->>>>>>> de572b56
   prev_tx_src->registerSink(m_tx);
   prev_tx_src = 0;
 
@@ -1678,8 +1675,6 @@
 } /* Logic::onPublishStateEvent */
 
 
-<<<<<<< HEAD
-=======
 void Logic::detectedTone(float fq)
 {
   //cout << name() << ": " << fq << " Hz tone call detected" << endl;
@@ -1694,7 +1689,6 @@
 } /* Logic::detectedTone */
 
 
->>>>>>> de572b56
 /*
  * This file has not been truncated
  */