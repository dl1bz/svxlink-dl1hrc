--- conflicted
+++ resolved
@@ -81,19 +81,8 @@
 
 #include "version/SVXLINK.h"
 #include "MsgHandler.h"
-<<<<<<< HEAD
-#include "DummyLogic.h"
-#include "SimplexLogic.h"
-#include "RepeaterLogic.h"
-#include "ReflectorLogic.h"
-#ifdef PJSIP_MAJOR
-#include "SipLogic.h"
-#endif
-=======
 #include "Logic.h"
->>>>>>> bc2a8f27
 #include "LinkManager.h"
-#include "TetraLogic.h"
 
 
 
@@ -753,40 +742,6 @@
       	   << logic_name << "\". Skipping...\n";
       continue;
     }
-<<<<<<< HEAD
-    LogicBase *logic = 0;
-    if (logic_type == "Simplex")
-    {
-      logic = new SimplexLogic(cfg, logic_name);
-    }
-    else if (logic_type == "Repeater")
-    {
-      logic = new RepeaterLogic(cfg, logic_name);
-    }
-    else if (logic_type == "Reflector")
-    {
-      logic = new ReflectorLogic(cfg, logic_name);
-    }
-#ifdef PJSIP_MAJOR
-    else if (logic_type == "Sip")
-    {
-      logic = new SipLogic(cfg, logic_name);
-    }
-#endif
-    else if (logic_type == "Tetra")
-    {
-      logic = new TetraLogic(cfg, logic_name);
-    }
-    else if (logic_type == "Dummy")
-    {
-      logic = new DummyLogic(cfg, logic_name);
-    }
-    else
-    {
-      cerr << "*** ERROR: Unknown logic type \"" << logic_type
-           << "\" specified for logic " << logic_name << ".\n";
-      continue;
-=======
     std::string logic_plugin_filename =
       logic_core_path.empty()
         ? logic_type + "Logic.so"
@@ -802,7 +757,6 @@
         Async::Plugin::unload(logic);
         logic = nullptr;
       }
->>>>>>> bc2a8f27
     }
     if (logic == nullptr)
     {
