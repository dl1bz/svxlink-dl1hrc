# Find the popt library
find_package(Popt REQUIRED)
set(LIBS ${LIBS} ${POPT_LIBRARIES})
include_directories(${POPT_INCLUDE_DIRS})
add_definitions(${POPT_DEFINITIONS})

# Find the GSM codec library
find_package(GSM REQUIRED)
set(LIBS ${LIBS} ${GSM_LIBRARY})
include_directories(${GSM_INCLUDE_DIR})

# Find the TCL library
if(TCL_LIBRARY)
  set(TCL_LIBRARY_CACHED TRUE)
endif(TCL_LIBRARY)
find_package(TCL QUIET)
if(TCL_FOUND)
  if (NOT TCL_LIBRARY_CACHED)
    message("-- Found TCL: ${TCL_LIBRARY}")
  endif(NOT TCL_LIBRARY_CACHED)
else(TCL_FOUND)
  message(FATAL_ERROR "-- Could NOT find the TCL scripting language")
endif(TCL_FOUND)
set(LIBS ${LIBS} ${TCL_LIBRARY})
include_directories(${TCL_INCLUDE_PATH})

# Find the GCrypt library
find_package(GCrypt REQUIRED)
set(LIBS ${LIBS} ${GCRYPT_LIBRARIES})
include_directories(${GCRYPT_INCLUDE_DIRS})
add_definitions(${GCRYPT_DEFINITIONS})

# Find the dl library - only for Linux, not required for FreeBSD
if (${CMAKE_SYSTEM_NAME} MATCHES "Linux")
  find_package(DL REQUIRED)
  set(LIBS ${LIBS} ${DL_LIBRARIES})
  include_directories(${DL_INCLUDES})
endif()
<<<<<<< HEAD

# Find libcurl libraries
FIND_PACKAGE(CURL)
if(CURL_FOUND)
   set(LIBS ${LIBS} ${CURL_LIBRARIES})
   set(LIBS ${LIBS} ${CURL_LIBRARY})
   set(CMAKE_REQUIRED_LIBRARIES "${CURL_LIBRARIES}")
   INCLUDE_DIRECTORIES(${CURL_INCLUDE_DIRS})
 else(CURL_FOUND)
   message(FATAL_ERROR "Could not find the CURL library and development files.")
endif(CURL_FOUND)

# Add project libraries
set(LIBS ${LIBS} trx locationinfo asynccpp asyncaudio asynccore svxmisc)
=======

# Find libcurl libraries
FIND_PACKAGE(CURL)
if(CURL_FOUND)
   set(LIBS ${LIBS} ${CURL_LIBRARIES})
   set(LIBS ${LIBS} ${CURL_LIBRARY})
   set(CMAKE_REQUIRED_LIBRARIES "${CURL_LIBRARIES}")
   INCLUDE_DIRECTORIES(${CURL_INCLUDE_DIRS})
 else(CURL_FOUND)
   message(FATAL_ERROR "Could not find the CURL library and development files.")
endif(CURL_FOUND)

# Find jsoncpp library
#find_package(jsoncpp REQUIRED)
#get_target_property(JSONCPP_INC_PATH jsoncpp_lib INTERFACE_INCLUDE_DIRECTORIES)
#include_directories(${JSONCPP_INC_PATH})
#set(LIBS ${LIBS} jsoncpp_lib)
pkg_check_modules (JSONCPP REQUIRED jsoncpp)
include_directories(${JSONCPP_INCLUDE_DIRS})
set(LIBS ${LIBS} ${JSONCPP_LIBRARIES})
>>>>>>> de572b56

# Add project libraries
set(LIBS trx locationinfo asynccpp asyncaudio asynccore svxmisc ${LIBS})

# Build the executable
add_executable(svxlink
  MsgHandler.cpp Module.cpp Logic.cpp SimplexLogic.cpp RepeaterLogic.cpp
  EventHandler.cpp LinkManager.cpp CmdParser.cpp QsoRecorder.cpp svxlink.cpp
<<<<<<< HEAD
  DtmfDigitHandler.cpp ReflectorLogic.cpp RewindLogic.cpp sha256.cpp
=======
  DtmfDigitHandler.cpp ReflectorLogic.cpp
>>>>>>> de572b56
  ${VERSION_DEPENDS}
)
target_link_libraries(svxlink ${LIBS})
set_target_properties(svxlink PROPERTIES
  RUNTIME_OUTPUT_DIRECTORY ${RUNTIME_OUTPUT_DIRECTORY}
)
add_dependencies(svxlink version-svxlink)

# Generate config file with correct paths
configure_file(${CMAKE_CURRENT_SOURCE_DIR}/svxlink.conf.in
  ${CMAKE_CURRENT_BINARY_DIR}/svxlink.conf
  @ONLY
  )
configure_file(${CMAKE_CURRENT_SOURCE_DIR}/gpio.conf.in
  ${CMAKE_CURRENT_BINARY_DIR}/gpio.conf
  @ONLY
  )
configure_file(${CMAKE_CURRENT_SOURCE_DIR}/svxlink_gpio_up.in
	${RUNTIME_OUTPUT_DIRECTORY}/svxlink_gpio_up)
configure_file(${CMAKE_CURRENT_SOURCE_DIR}/svxlink_gpio_down.in
	${RUNTIME_OUTPUT_DIRECTORY}/svxlink_gpio_down)

# Install targets
install(TARGETS svxlink DESTINATION ${BIN_INSTALL_DIR})
install_mkdir(${SVX_SPOOL_INSTALL_DIR}/qso_recorder ${SVXLINK_USER}:${SVXLINK_GROUP})
install_mkdir(${SVX_SHARE_INSTALL_DIR}/sounds)
install_if_not_exists(${CMAKE_CURRENT_BINARY_DIR}/svxlink.conf
  ${SVX_SYSCONF_INSTALL_DIR}
  )
install_if_not_exists(${CMAKE_CURRENT_BINARY_DIR}/gpio.conf
  ${SVX_SYSCONF_INSTALL_DIR}
  )
install_if_not_exists(node_info.json ${SVX_SYSCONF_INSTALL_DIR})
install(FILES events.tcl DESTINATION ${SVX_SHARE_INSTALL_DIR})
install(FILES RepeaterLogic.tcl SimplexLogic.tcl ReflectorLogic.tcl Module.tcl
  Logic.tcl CW.tcl SelCall.tcl locale.tcl
  DESTINATION ${SVX_SHARE_INSTALL_DIR}/events.d
  )
install(PROGRAMS ${RUNTIME_OUTPUT_DIRECTORY}/svxlink_gpio_up
  DESTINATION ${SBIN_INSTALL_DIR}
  )
install(PROGRAMS ${RUNTIME_OUTPUT_DIRECTORY}/svxlink_gpio_down
  DESTINATION ${SBIN_INSTALL_DIR}
  )<|MERGE_RESOLUTION|>--- conflicted
+++ resolved
@@ -36,22 +36,6 @@
   set(LIBS ${LIBS} ${DL_LIBRARIES})
   include_directories(${DL_INCLUDES})
 endif()
-<<<<<<< HEAD
-
-# Find libcurl libraries
-FIND_PACKAGE(CURL)
-if(CURL_FOUND)
-   set(LIBS ${LIBS} ${CURL_LIBRARIES})
-   set(LIBS ${LIBS} ${CURL_LIBRARY})
-   set(CMAKE_REQUIRED_LIBRARIES "${CURL_LIBRARIES}")
-   INCLUDE_DIRECTORIES(${CURL_INCLUDE_DIRS})
- else(CURL_FOUND)
-   message(FATAL_ERROR "Could not find the CURL library and development files.")
-endif(CURL_FOUND)
-
-# Add project libraries
-set(LIBS ${LIBS} trx locationinfo asynccpp asyncaudio asynccore svxmisc)
-=======
 
 # Find libcurl libraries
 FIND_PACKAGE(CURL)
@@ -72,7 +56,6 @@
 pkg_check_modules (JSONCPP REQUIRED jsoncpp)
 include_directories(${JSONCPP_INCLUDE_DIRS})
 set(LIBS ${LIBS} ${JSONCPP_LIBRARIES})
->>>>>>> de572b56
 
 # Add project libraries
 set(LIBS trx locationinfo asynccpp asyncaudio asynccore svxmisc ${LIBS})
@@ -81,11 +64,7 @@
 add_executable(svxlink
   MsgHandler.cpp Module.cpp Logic.cpp SimplexLogic.cpp RepeaterLogic.cpp
   EventHandler.cpp LinkManager.cpp CmdParser.cpp QsoRecorder.cpp svxlink.cpp
-<<<<<<< HEAD
   DtmfDigitHandler.cpp ReflectorLogic.cpp RewindLogic.cpp sha256.cpp
-=======
-  DtmfDigitHandler.cpp ReflectorLogic.cpp
->>>>>>> de572b56
   ${VERSION_DEPENDS}
 )
 target_link_libraries(svxlink ${LIBS})
