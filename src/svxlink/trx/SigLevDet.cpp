--- conflicted
+++ resolved
@@ -57,10 +57,7 @@
 #include "SigLevDetDdr.h"
 #include "SigLevDetSim.h"
 #include "SigLevDetAfsk.h"
-<<<<<<< HEAD
-=======
 #include "SigLevDetConst.h"
->>>>>>> de572b56
 
 
 
@@ -152,12 +149,8 @@
   SigLevDetDdr::Factory ddr_siglev_factory;
   SigLevDetSim::Factory sim_siglev_factory;
   SigLevDetAfsk::Factory afsk_siglev_factory;
-<<<<<<< HEAD
-  
-=======
   SigLevDetConst::Factory const_siglev_factory;
 
->>>>>>> de572b56
   string det_name;
   if (!cfg.getValue(name, "SIGLEV_DET", det_name) || det_name.empty())
   {
