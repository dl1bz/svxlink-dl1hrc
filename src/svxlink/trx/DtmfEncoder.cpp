/**
@file	 DtmfEncoder.cpp
@brief   This file contains a class that implements a DTMF encoder.
@author  Tobias Blomberg / SM0SVX
@date	 2006-07-09

\verbatim
SvxLink - A Multi Purpose Voice Services System for Ham Radio Use
Copyright (C) 2003-2015 Tobias Blomberg / SM0SVX

This program is free software; you can redistribute it and/or modify
it under the terms of the GNU General Public License as published by
the Free Software Foundation; either version 2 of the License, or
(at your option) any later version.

This program is distributed in the hope that it will be useful,
but WITHOUT ANY WARRANTY; without even the implied warranty of
MERCHANTABILITY or FITNESS FOR A PARTICULAR PURPOSE.  See the
GNU General Public License for more details.

You should have received a copy of the GNU General Public License
along with this program; if not, write to the Free Software
Foundation, Inc., 59 Temple Place, Suite 330, Boston, MA  02111-1307  USA
\endverbatim
*/



/****************************************************************************
 *
 * System Includes
 *
 ****************************************************************************/

#include <map>
#include <utility>
#include <cmath>


/****************************************************************************
 *
 * Project Includes
 *
 ****************************************************************************/



/****************************************************************************
 *
 * Local Includes
 *
 ****************************************************************************/

#include "DtmfEncoder.h"



/****************************************************************************
 *
 * Namespaces to use
 *
 ****************************************************************************/

using namespace std;



/****************************************************************************
 *
 * Defines & typedefs
 *
 ****************************************************************************/

#define BLOCK_SIZE  512U



/****************************************************************************
 *
 * Local class definitions
 *
 ****************************************************************************/



/****************************************************************************
 *
 * Prototypes
 *
 ****************************************************************************/



/****************************************************************************
 *
 * Exported Global Variables
 *
 ****************************************************************************/




/****************************************************************************
 *
 * Local Global Variables
 *
 ****************************************************************************/

static map<char, pair<int, int> > tone_map;


/****************************************************************************
 *
 * Public member functions
 *
 ****************************************************************************/

DtmfEncoder::DtmfEncoder(int sampling_rate)
  : sampling_rate(sampling_rate), tone_length(100 * sampling_rate / 1000),
    tone_spacing(50 * sampling_rate / 1000), tone_amp(0.5), low_tone(0),
    high_tone(0), pos(0), length(0), is_playing(false),
    is_sending_digits(false)
{
  if (tone_map.empty())
  {
    tone_map['1'] = make_pair(697, 1209);
    tone_map['2'] = make_pair(697, 1336);
    tone_map['3'] = make_pair(697, 1477);
    tone_map['A'] = make_pair(697, 1633);
    tone_map['4'] = make_pair(770, 1209);
    tone_map['5'] = make_pair(770, 1336);
    tone_map['6'] = make_pair(770, 1477);
    tone_map['B'] = make_pair(770, 1633);
    tone_map['7'] = make_pair(852, 1209);
    tone_map['8'] = make_pair(852, 1336);
    tone_map['9'] = make_pair(852, 1477);
    tone_map['C'] = make_pair(852, 1633);
    tone_map['*'] = make_pair(941, 1209);
    tone_map['0'] = make_pair(941, 1336);
    tone_map['#'] = make_pair(941, 1477);
    tone_map['D'] = make_pair(941, 1633);
  }
  
} /* DtmfEncoder::DtmfEncoder */


DtmfEncoder::~DtmfEncoder(void)
{
  
} /* DtmfEncoder::~DtmfEncoder */


void DtmfEncoder::setDigitDuration(int duration_ms)
{
  tone_length = duration_ms * sampling_rate / 1000;
} /* DtmfEncoder::setDigitDuration */


void DtmfEncoder::setDigitSpacing(int spacing_ms)
{
  tone_spacing = spacing_ms * sampling_rate / 1000;
} /* DtmfEncoder::setDigitSpacing */


void DtmfEncoder::setDigitPower(int power_db)
{
    // Subtract 3dB to keep the power at the reference level
    // (0dB = 0.5W over 1ohm)
  power_db -= 3;

    // Convert from dB to tone amplitude
  tone_amp = powf(10.0f, power_db / 20.0f);
} /* DtmfEncoder::setDigitPower */


int DtmfEncoder::digitPower(void) const
{
  return 20.0f * log10f(tone_amp) + 3.0f;
} /* DtmfEncoder::digitPower */


void DtmfEncoder::send(const std::string &str, unsigned duration)
{
  is_sending_digits = true;
  //current_str += str;
  for (size_t i=0; i<str.size(); ++i)
  {
    send_queue.push_back(SendQueueItem(
                           str[i],
                           duration * sampling_rate / 1000
                         ));
  }
  playNextDigit();
} /* DtmfEncoder::send */


void DtmfEncoder::resumeOutput(void)
{
  if (isSending())
  {
    writeAudio();
  }
} /* DtmfEncoder::resumeOutput */


void DtmfEncoder::allSamplesFlushed(void)
{
  //printf("All digits sent!\n");
  is_sending_digits = false;
  allDigitsSent();
} /* DtmfEncoder::allSamplesFlushed */



/****************************************************************************
 *
 * Protected member functions
 *
 ****************************************************************************/


/*
 *------------------------------------------------------------------------
 * Method:    
 * Purpose:   
 * Input:     
 * Output:    
 * Author:    
 * Created:   
 * Remarks:   
 * Bugs:      
 *------------------------------------------------------------------------
 */






/****************************************************************************
 *
 * Private member functions
 *
 ****************************************************************************/


/*
 *----------------------------------------------------------------------------
 * Method:    
 * Purpose:   
 * Input:     
 * Output:    
 * Author:    
 * Created:   
 * Remarks:   
 * Bugs:      
 *----------------------------------------------------------------------------
 */
void DtmfEncoder::playNextDigit(void)
{
  if (is_playing)
  {
    return;
  }
  
<<<<<<< HEAD
  if (send_queue.empty())
  {
    sinkFlushSamples();
    return;
  }
  
=======
>>>>>>> e35b0605
  if (low_tone > 0)
  {
    low_tone = 0;
    pos = 0;
    length = tone_spacing;
    is_playing = true;
    writeAudio();
    return;
  }
  
<<<<<<< HEAD
  //char digit = current_str[0];
  //current_str = current_str.substr(1);
  char digit = send_queue.front().digit;
  length = send_queue.front().duration;
  send_queue.pop_front();
=======
  if (current_str.empty())
  {
    sinkFlushSamples();
    return;
  }
  
  char digit = current_str[0];
  current_str = current_str.substr(1);
>>>>>>> e35b0605
  if (tone_map.count(digit) == 0)
  {
    playNextDigit();
    return;
  }
  
  //printf("Playing digit %c...\n", digit);
  
  low_tone = tone_map[digit].first;
  high_tone = tone_map[digit].second;
  pos = 0;
  if (length <= 0)
  {
    length = tone_length;
  }
  is_playing = true;
  
  writeAudio();
  
} /* DtmfEncoder::playNextDigit */


void DtmfEncoder::writeAudio(void)
{
  float block[BLOCK_SIZE];
  int ret;
  
  do
  {
    unsigned count = min(BLOCK_SIZE, length - pos);
    for (unsigned i=0; i<count; ++i)
    {
      if (low_tone > 0)
      {
      	block[i] = tone_amp * sin(2 * M_PI * low_tone * pos / sampling_rate) +
      		   tone_amp * sin(2 * M_PI * high_tone * pos / sampling_rate);
      }
      else
      {
      	block[i] = 0;
      }
      ++pos;
    }

    ret = sinkWriteSamples(block, count);
    pos -= (count - ret);
  } while ((ret > 0) && (pos < length));
  
  if (pos == length)
  {
    is_playing = false;
    playNextDigit();
  }
} /* DtmfEncoder::writeAudio */



/*
 * This file has not been truncated
 */<|MERGE_RESOLUTION|>--- conflicted
+++ resolved
@@ -263,15 +263,6 @@
     return;
   }
   
-<<<<<<< HEAD
-  if (send_queue.empty())
-  {
-    sinkFlushSamples();
-    return;
-  }
-  
-=======
->>>>>>> e35b0605
   if (low_tone > 0)
   {
     low_tone = 0;
@@ -282,22 +273,17 @@
     return;
   }
   
-<<<<<<< HEAD
+  if (send_queue.empty())
+  {
+    sinkFlushSamples();
+    return;
+  }
+  
   //char digit = current_str[0];
   //current_str = current_str.substr(1);
   char digit = send_queue.front().digit;
   length = send_queue.front().duration;
   send_queue.pop_front();
-=======
-  if (current_str.empty())
-  {
-    sinkFlushSamples();
-    return;
-  }
-  
-  char digit = current_str[0];
-  current_str = current_str.substr(1);
->>>>>>> e35b0605
   if (tone_map.count(digit) == 0)
   {
     playNextDigit();
