/**
@file	 NetRx.h
@brief   Contains a class that connect to a remote receiver via IP
@author  Tobias Blomberg
@date	 2006-04-14

\verbatim
SvxLink - A Multi Purpose Voice Services System for Ham Radio Use
Copyright (C) 2003-2018 Tobias Blomberg / SM0SVX

This program is free software; you can redistribute it and/or modify
it under the terms of the GNU General Public License as published by
the Free Software Foundation; either version 2 of the License, or
(at your option) any later version.

This program is distributed in the hope that it will be useful,
but WITHOUT ANY WARRANTY; without even the implied warranty of
MERCHANTABILITY or FITNESS FOR A PARTICULAR PURPOSE.  See the
GNU General Public License for more details.

You should have received a copy of the GNU General Public License
along with this program; if not, write to the Free Software
Foundation, Inc., 59 Temple Place, Suite 330, Boston, MA  02111-1307  USA
\endverbatim
*/


#ifndef NET_RX_INCLUDED
#define NET_RX_INCLUDED


/****************************************************************************
 *
 * System Includes
 *
 ****************************************************************************/

#include <sigc++/sigc++.h>

#include <string>


/****************************************************************************
 *
 * Project Includes
 *
 ****************************************************************************/

#include <AsyncConfig.h>
#include <AsyncTcpConnection.h>


/****************************************************************************
 *
 * Local Includes
 *
 ****************************************************************************/

#include "Rx.h"


/****************************************************************************
 *
 * Forward declarations
 *
 ****************************************************************************/

namespace NetTrxMsg
{
  class Msg;
};

namespace Async
{
  class AudioDecoder;
};

/****************************************************************************
 *
 * Namespace
 *
 ****************************************************************************/

//namespace MyNameSpace
//{


/****************************************************************************
 *
 * Forward declarations of classes inside of the declared namespace
 *
 ****************************************************************************/

class ToneDet;
class NetTrxTcpClient;
  

/****************************************************************************
 *
 * Defines & typedefs
 *
 ****************************************************************************/



/****************************************************************************
 *
 * Exported Global Variables
 *
 ****************************************************************************/



/****************************************************************************
 *
 * Class definitions
 *
 ****************************************************************************/

/**
@brief	Implements a class that connect to a remote receiver via IP
@author Tobias Blomberg
@date   2006-04-14
*/
class NetRx : public Rx
{
  public:
    /**
     * @brief 	Constuctor
     * @param 	cfg   The configuration object to use
     * @param 	name  The name of the configuration section to use
     */
    explicit NetRx(Async::Config& cfg, const std::string& name);
  
    /**
     * @brief 	Destructor
     */
    ~NetRx(void);
  
    /**
     * @brief 	Initialize the receiver object
     * @return 	Return \em true on success, or \em false on failure
     */
    bool initialize(void);
    
    /**
     * @brief 	Set the mute state for this receiver
     * @param 	mute_state The mute state to set for this receiver
     */
    void setMuteState(MuteState new_mute_state);
    
    /**
     * @brief 	Call this function to add a tone detector to the RX
     * @param 	fq The tone frequency to detect
     * @param 	bw The bandwidth of the detector
     * @param 	thresh The detection threshold in dB SNR
     * @param 	required_duration The required time in milliseconds that
     *	      	the tone must be active for activity to be reported.
     * @return	Return \em true if the Rx is capable of tone detection or
     *	      	\em false if it's not.
     */
    bool addToneDetector(float fq, int bw, float thresh, int required_duration);
    
    /**
     * @brief 	Read the current signal strength
     * @return	Returns the signal strength
     */
    float signalStrength(void) const { return last_signal_strength; }
    
    /**
     * @brief 	Find out RX ID of last receiver with squelch activity
     * @returns Returns the RX ID
     */
    char sqlRxId(void) const { return last_sql_rx_id; }
        
    /**
     * @brief 	Reset the receiver object to its default settings
     */
    void reset(void);
    
    /**
     * @brief   Set the receiver frequency
     * @param   fq The frequency in Hz
     */
    virtual void setFq(unsigned fq);

    /**
     * @brief   Set the receiver modulation mode
     * @param   mod The modulation to set (@see Modulation::Type)
     */
    virtual void setModulation(Modulation::Type mod);

    /**
     * @brief Resume audio output to the sink
     *
     * This function will be called when the registered audio sink is
     * ready to accept more samples.
     * This function is normally only called from a connected sink object.
     */
    //virtual void resumeOutput(void) {}

  protected:

  private:
    Async::Config     	&cfg;
    Rx::MuteState       mute_state;
    NetTrxTcpClient  	*tcp_con;
    bool                log_disconnects_once;
    bool                log_disconnect;
    float     	      	last_signal_strength;
    char       	      	last_sql_rx_id;
    std::list<ToneDet*> tone_detectors;
    bool      	      	unflushed_samples;
    bool      	      	sql_is_open;
    Async::AudioDecoder *audio_dec;
    unsigned            fq;
    Modulation::Type    modulation;
<<<<<<< HEAD
    
=======

>>>>>>> de572b56
    void connectionReady(bool is_ready);
    void handleMsg(NetTrxMsg::Msg *msg);
    void sendMsg(NetTrxMsg::Msg *msg);
    void allEncodedSamplesFlushed(void);
    void publishSquelchState(void);

};  /* class NetRx */


//} /* namespace */

#endif /* NET_RX_INCLUDED */



/*
 * This file has not been truncated
 */
<|MERGE_RESOLUTION|>--- conflicted
+++ resolved
@@ -215,11 +215,7 @@
     Async::AudioDecoder *audio_dec;
     unsigned            fq;
     Modulation::Type    modulation;
-<<<<<<< HEAD
-    
-=======
-
->>>>>>> de572b56
+
     void connectionReady(bool is_ready);
     void handleMsg(NetTrxMsg::Msg *msg);
     void sendMsg(NetTrxMsg::Msg *msg);
