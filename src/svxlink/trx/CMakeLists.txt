# The name of the library
set(LIBNAME trx)

# Which include files to export to the global include directory
set(EXPINC Rx.h Tx.h NetTrxMsg.h LocalRx.h)

# What sources to compile for the library
set(LIBSRC
  ToneDetector.cpp SwDtmfDecoder.cpp Rx.cpp LocalRx.cpp
  SquelchVox.cpp SigLevDetNoise.cpp NetRx.cpp Voter.cpp
  Tx.cpp LocalTx.cpp DtmfEncoder.cpp NetTx.cpp
  NetTrxTcpClient.cpp DtmfDecoder.cpp HwDtmfDecoder.cpp
  S54sDtmfDecoder.cpp PttCtrl.cpp MultiTx.cpp
  SigLevDetTone.cpp Sel5Decoder.cpp SwSel5Decoder.cpp
  SquelchEvDev.cpp Macho.cpp SquelchGpio.cpp Ptt.cpp
<<<<<<< HEAD
  PttGpio.cpp PttSerialPin.cpp PttPty.cpp
  PtyDtmfDecoder.cpp LocalRxBase.cpp Ddr.cpp RtlTcp.cpp WbRxRtlTcp.cpp
=======
  PttGpio.cpp PttSerialPin.cpp Pty.cpp PttPty.cpp
  PtyDtmfDecoder.cpp PttHidraw.cpp SquelchHidraw.cpp
  LocalRxBase.cpp Ddr.cpp RtlTcp.cpp WbRxRtlTcp.cpp
>>>>>>> 12b47cf0
  SigLevDet.cpp SigLevDetDdr.cpp
)

# Which other libraries this library depends on
#set(LIBS ${LIBS} asynccore)

# Copy exported include files to the global include directory
foreach(incfile ${EXPINC})
  expinc(${incfile})
endforeach(incfile)

# Find the GCrypt library
find_package(GCrypt REQUIRED)
set(LIBS ${LIBS} ${GCRYPT_LIBRARIES})
include_directories(${GCRYPT_INCLUDE_DIRS})
add_definitions(${GCRYPT_DEFINITIONS})

# Add targets for version files
set(VERSION_DEPENDS)
add_version_target(SVXLINK VERSION_DEPENDS)

# Build only a static library
add_library(${LIBNAME} STATIC ${LIBSRC} ${VERSION_DEPENDS})
target_link_libraries(${LIBNAME} ${LIBS})

# Install targets
#install(TARGETS ${LIBNAME} DESTINATION ${LIB_INSTALL_DIR})<|MERGE_RESOLUTION|>--- conflicted
+++ resolved
@@ -13,14 +13,9 @@
   S54sDtmfDecoder.cpp PttCtrl.cpp MultiTx.cpp
   SigLevDetTone.cpp Sel5Decoder.cpp SwSel5Decoder.cpp
   SquelchEvDev.cpp Macho.cpp SquelchGpio.cpp Ptt.cpp
-<<<<<<< HEAD
   PttGpio.cpp PttSerialPin.cpp PttPty.cpp
-  PtyDtmfDecoder.cpp LocalRxBase.cpp Ddr.cpp RtlTcp.cpp WbRxRtlTcp.cpp
-=======
-  PttGpio.cpp PttSerialPin.cpp Pty.cpp PttPty.cpp
   PtyDtmfDecoder.cpp PttHidraw.cpp SquelchHidraw.cpp
   LocalRxBase.cpp Ddr.cpp RtlTcp.cpp WbRxRtlTcp.cpp
->>>>>>> 12b47cf0
   SigLevDet.cpp SigLevDetDdr.cpp
 )
 
