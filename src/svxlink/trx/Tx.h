/**
@file	 Tx.h
@brief   The base class for a transmitter
@author  Tobias Blomberg
@date	 2004-03-21

\verbatim
SvxLink - A Multi Purpose Voice Services System for Ham Radio Use
Copyright (C) 2004-2018 Tobias Blomberg / SM0SVX

This program is free software; you can redistribute it and/or modify
it under the terms of the GNU General Public License as published by
the Free Software Foundation; either version 2 of the License, or
(at your option) any later version.

This program is distributed in the hope that it will be useful,
but WITHOUT ANY WARRANTY; without even the implied warranty of
MERCHANTABILITY or FITNESS FOR A PARTICULAR PURPOSE.  See the
GNU General Public License for more details.

You should have received a copy of the GNU General Public License
along with this program; if not, write to the Free Software
Foundation, Inc., 59 Temple Place, Suite 330, Boston, MA  02111-1307  USA
\endverbatim
*/


#ifndef TX_INCLUDED
#define TX_INCLUDED


/****************************************************************************
 *
 * System Includes
 *
 ****************************************************************************/

#include <stdint.h>
#include <sigc++/sigc++.h>

#include <string>
#include <vector>


/****************************************************************************
 *
 * Project Includes
 *
 ****************************************************************************/

#include <Modulation.h>
#include <AsyncConfig.h>
#include <AsyncAudioSink.h>


/****************************************************************************
 *
 * Local Includes
 *
 ****************************************************************************/



/****************************************************************************
 *
 * Forward declarations
 *
 ****************************************************************************/



/****************************************************************************
 *
 * Namespace
 *
 ****************************************************************************/

//namespace MyNameSpace
//{


/****************************************************************************
 *
 * Forward declarations of classes inside of the declared namespace
 *
 ****************************************************************************/

  

/****************************************************************************
 *
 * Defines & typedefs
 *
 ****************************************************************************/



/****************************************************************************
 *
 * Exported Global Variables
 *
 ****************************************************************************/



/****************************************************************************
 *
 * Class definitions
 *
 ****************************************************************************/

/**
@brief	This is the base class for a transmitter
@author Tobias Blomberg
@date   2004-03-21

This is the base class for transmitters. It is an abstract class so it cannot
be used standalone. It must be inherited from.
*/
class Tx : public sigc::trackable, public Async::AudioSink
{
  public:
    typedef enum
    {
      TX_OFF, TX_ON, TX_AUTO
    } TxCtrlMode;

    typedef enum
    {
      DATA_CMD_SIGLEV, DATA_CMD_DTMF, DATA_CMD_TONE_DETECTED
    } DataCmd;

    
    /**
     * @brief 	Default constuctor
     * @param   tx_name   The name of the transmitter
     */
    Tx(std::string tx_name)
<<<<<<< HEAD
      : m_name(tx_name), m_verbose(true), m_is_transmitting(false)
=======
      : m_name(tx_name), m_tx_id('\0'), m_verbose(true),
        m_is_transmitting(false)
>>>>>>> de572b56
    {
    }
  
    /**
     * @brief 	Destructor
     */
    virtual ~Tx(void) {}
  
    /**
     * @brief 	Initialize the transmitter object
     * @return 	Return \em true on success, or \em false on failure
     */
    virtual bool initialize(void) = 0;

    /**
     * @brief 	Return the name of the transmitter
     * @return	Return the name of the transmitter
     */
    const std::string& name(void) const { return m_name; }

<<<<<<< HEAD
=======
    /**
     * @brief   Return the ID of the transmitter
     * @return  The transmitter ID is returned
     */
    char id(void) const { return m_tx_id; }

>>>>>>> de572b56
    /*
     * @brief 	Set the verbosity level of the transmitter
     * @param	verbose Set to \em false to keep the rx from printing things
     */
    virtual void setVerbose(bool verbose) { m_verbose = verbose; }

    /**
     * @brief   Check if the transmitter is verbose or not
     * @returns Returns \em true if the transmitter is verbose
     */
    virtual bool isVerbose(void) const { return m_verbose; }

    /**
     * @brief 	Set the transmit control mode
     * @param 	mode The mode to use to set the transmitter on or off.
     *
     * Use this function to turn the transmitter on (TX_ON) or off (TX__OFF).
     * There is also a third mode (TX_AUTO) that will automatically turn the
     * transmitter on when there is audio to transmit.
     */
    virtual void setTxCtrlMode(TxCtrlMode mode) = 0;
    
    /**
     * @brief 	Check if the transmitter is transmitting
     * @return	Return \em true if transmitting or else \em false
     */
    virtual bool isTransmitting(void) const { return m_is_transmitting; }
    
    /**
     * @brief 	Enable/disable CTCSS on TX
     * @param 	enable	Set to \em true to enable or \em false to disable CTCSS
     */
    virtual void enableCtcss(bool enable) { }
    
    /**
     * @brief 	Send a string of DTMF digits
     * @param 	digits	The digits to send
     * @param   duration The tone duration in milliseconds
     */
    virtual void sendDtmf(const std::string& digits, unsigned duration=0) {}

    /**
     * @brief   Set the signal level value that should be transmitted
     * @param   siglev The signal level to transmit
     * @param   rx_id  The id of the receiver that received the signal
     *
     * This function does not set the output power of the transmitter but
     * instead sets a signal level value that is transmitted with the
     * transmission if the specific Tx object supports it. This can be used
     * on a link transmitter to transport signal level measurements to the
     * link receiver.
     */
    virtual void setTransmittedSignalStrength(char rx_id, float siglev) {}

    /**
     * @brief 	Send a data frame
     * @param 	msg The frame data
     */
    virtual void sendData(const std::vector<uint8_t> &msg) {}
    
    /**
     * @brief   Set the transmitter frequency
     * @param   fq The frequency in Hz
     */
    virtual void setFq(unsigned fq) {}

    /**
     * @brief   Set the transmitter modulation mode
     * @param   mod The modulation to set (@see Modulation::Type)
     */
    virtual void setModulation(Modulation::Type mod) {}

    /**
     * @brief 	This signal is emitted when the tx timeout timer expires
     *
     * This signal is emitted when the transmitter have been transmitting
     * for too long. This is to prevent the transmitter from transmitting
     * endlessly if an error occurs.
     */
    sigc::signal<void> txTimeout;
    
    /**
     * @brief 	This signal is emitted when the transmitter starts or stops
     *          transmitting
     * @param 	is_transmitting Set to \em true if the transmitter
     *          is transmitting or else \em false.
     */
    sigc::signal<void, bool> transmitterStateChange;

<<<<<<< HEAD
  protected:
=======
    /**
     * @brief	A signal that is emitted to publish a state update event
     * @param	event_name The name of the event
     * @param   msg The state update message
     *
     * This signal is emitted when a receiver wish to publish a state update
     * message. A state update message is a free text message that can be used
     * by subscribers to act on certain state changes within SvxLink. The
     * event name must be unique within SvxLink. The recommended format is
     * <context>:<name>, e.g. Tx:tx_state.
     */
    sigc::signal<void, const std::string&,
                 const std::string&> publishStateEvent;

  protected:
    void setId(char id) { m_tx_id = id; }
>>>>>>> de572b56
    void setIsTransmitting(bool is_transmitting);

  private:
    std::string m_name;
<<<<<<< HEAD
=======
    char        m_tx_id;
>>>>>>> de572b56
    bool        m_verbose;
    bool        m_is_transmitting;

};  /* class Tx */


/**
 * @brief   An abstract factory class for creating Tx objects
 * @author  Tobias Blomberg
 * @date    2010-05-09
 *
 * This is the base class for a Tx object factory. When adding a new Tx type,
 * a TxFactory must be added along with it so that an instance of that new
 * Tx type can be created using the static method TxFactory::createNamedTx.
 * A typical factory class may look something like this:
 *
 * class MyTxFactory : public TxFactory
 * {
 *   public:
 *     MyTxFactory(void) : TxFactory("My") {}
 *
 *   protected:
 *     Tx *createTx(Config &cfg, const string& name)
 *     {
 *       return new MyTx(cfg, name);
 *     }
 * };
 */
class TxFactory
{
  public:
    /**
     * @brief   Create a new Tx object of a specific type
     * @param   cfg   A previously initialized config object to read data from
     * @param   name  The name of the config section to read data from
     * @returns Returns a newly created Tx object or 0 on failure
     *
     * Use this static function to create a new Tx object. It should be given
     * a config object and a name of the config section to read configuration
     * data from. The configuration section should then contain a config
     * variable TYPE that describe which type of Tx object that should be
     * created.
     */
    static Tx *createNamedTx(Async::Config& cfg, const std::string& name);

    /**
     * @brief Constructor
     * @param name The type name of the Tx object
     */
    TxFactory(const std::string &name);

    /**
     * Destructor
     */
    virtual ~TxFactory(void);
    
  protected:
    /**
     * @brief Virtual method to create the Tx object
     * @param   cfg   A previously initialized config object to read data from
     * @param   name  The name of the config section to read data from
     * @returns Returns a newly created Tx object or 0 on failure
     *
     * This function must be implemented by the inheriting class. It's in this
     * function that the specific Tx object get created.
     */
    virtual Tx *createTx(Async::Config& cfg, const std::string& name) = 0;
  
  private:
    static std::map<std::string, TxFactory*> tx_factories;
    
    std::string m_name;

};  /* class TxFactory */


//} /* namespace */

#endif /* TX_INCLUDED */



/*
 * This file has not been truncated
 */
<|MERGE_RESOLUTION|>--- conflicted
+++ resolved
@@ -136,12 +136,8 @@
      * @param   tx_name   The name of the transmitter
      */
     Tx(std::string tx_name)
-<<<<<<< HEAD
-      : m_name(tx_name), m_verbose(true), m_is_transmitting(false)
-=======
       : m_name(tx_name), m_tx_id('\0'), m_verbose(true),
         m_is_transmitting(false)
->>>>>>> de572b56
     {
     }
   
@@ -162,15 +158,12 @@
      */
     const std::string& name(void) const { return m_name; }
 
-<<<<<<< HEAD
-=======
     /**
      * @brief   Return the ID of the transmitter
      * @return  The transmitter ID is returned
      */
     char id(void) const { return m_tx_id; }
 
->>>>>>> de572b56
     /*
      * @brief 	Set the verbosity level of the transmitter
      * @param	verbose Set to \em false to keep the rx from printing things
@@ -260,9 +253,6 @@
      */
     sigc::signal<void, bool> transmitterStateChange;
 
-<<<<<<< HEAD
-  protected:
-=======
     /**
      * @brief	A signal that is emitted to publish a state update event
      * @param	event_name The name of the event
@@ -279,15 +269,11 @@
 
   protected:
     void setId(char id) { m_tx_id = id; }
->>>>>>> de572b56
     void setIsTransmitting(bool is_transmitting);
 
   private:
     std::string m_name;
-<<<<<<< HEAD
-=======
     char        m_tx_id;
->>>>>>> de572b56
     bool        m_verbose;
     bool        m_is_transmitting;
 
