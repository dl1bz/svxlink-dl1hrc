--- conflicted
+++ resolved
@@ -108,14 +108,9 @@
 class Voter::SatRx : public AudioSource, public sigc::trackable
 {
   public:
-<<<<<<< HEAD
-    SatRx(Config &cfg, const string &rx_name, int fifo_length_ms)
-      : rx(0), fifo(0), sql_open(false)
-=======
     SatRx(Config &cfg, const string &rx_name, int id, int fifo_length_ms)
       : rx_id(id), rx(0), fifo(0), sql_open(false), enabled(true),
         mute_state(Rx::MUTE_ALL) // FIXME: Set this from the Rx object
->>>>>>> d0193ddb
     {
       rx = RxFactory::createNamedRx(cfg, rx_name);
       if (rx != 0)
@@ -268,14 +263,6 @@
     typedef list<pair<char, int> >	DtmfBuf;
     typedef list<string>		SelcallBuf;
     
-<<<<<<< HEAD
-    Rx		*rx;
-    AudioFifo 	*fifo;
-    AudioValve	valve;
-    DtmfBuf   	dtmf_buf;
-    SelcallBuf	selcall_buf;
-    bool      	sql_open;
-=======
     int		  rx_id;
     Rx		  *rx;
     AudioFifo 	  *fifo;
@@ -285,7 +272,6 @@
     bool      	  sql_open;
     bool          enabled;
     Rx::MuteState mute_state;
->>>>>>> d0193ddb
     
     void onDtmfDigitDetected(char digit, int duration)
     {
@@ -520,7 +506,7 @@
     if (!rx_name.empty())
     {
       cout << "\tAdding receiver: " << rx_name << endl;
-      SatRx *srx = new SatRx(cfg, rx_name, buffer_length);
+      SatRx *srx = new SatRx(cfg, rx_name, rxs.size() + 1, buffer_length);
       srx->squelchOpen.connect(mem_fun(*this, &Voter::satSquelchOpen));
       srx->signalLevelUpdated.connect(
 	      mem_fun(*this, &Voter::satSignalLevelUpdated));
