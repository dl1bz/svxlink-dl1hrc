--- conflicted
+++ resolved
@@ -1,13 +1,10 @@
  1.8.0 -- ?? ??? ????
 ----------------------
-<<<<<<< HEAD
 * The new logic UsprLogic can connect SvxLink to analog_bridge,
   analog_reflector or allstar
 
 * A new Logic "TetraLogic" has been introduced to control a Tetra radio over
   the PEI. For more information take a look into the manual page
-=======
->>>>>>> d5cd8ce8
 
 * MetarInformation, more flexible airport announcement at the beginning of a
   Metar
