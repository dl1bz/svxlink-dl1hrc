#!/bin/sh

info()
{
  /bin/echo -en $1
}

output()
{
  echo $1 >> $OUTPUT_FILE
}

exit_error()
{
  rm -f $OUTPUT_FILE
  exit 1
}

if [ $# -lt 1 ]; then
  echo "Usage: $0 <output file>"
  exit 1
fi

OUTPUT_FILE=$1
rm -f $OUTPUT_FILE

output "MAKEFILE_CONFIG_INCLUDED = 1"

# Check if the "-h" switch may be used with the chgrp command
info "--- Checking if chgrp understand the -h switch..."
ln -s . chgrp_test-$$.tmp
if chgrp -h `id -gn` chgrp_test-$$.tmp 2> /dev/null; then
  info "yes\n"
  output "CHGRP_H=chgrp -h"
else
  info "no\n"
  output "CHGRP_H=chgrp"
fi
rm -f chgrp_test-$$.tmp

# Check if the "-h" switch may be used with the chown command
info "--- Checking if chown understand the -h switch..."
ln -s . chown_test-$$.tmp
if chown -h `id -un` chown_test-$$.tmp 2> /dev/null; then
  info "yes\n"
  output "CHOWN_H=chown -h"
else
  info "no\n"
  output "CHOWN_H=chown"
fi
rm -f chown_test-$$.tmp

# Check if echo reacts to "--" as "stop processing arguments"
info "--- Checking if echo parses --..."
if [ -z "$(/bin/echo -ne --)" ]; then
  info "yes\n"
  output "ECHO=/bin/echo -e --"
else
  info "no\n"
  output "ECHO=/bin/echo -e"
fi

# Checking for QT
info "--- Checking for QT..."
if which pkg-config > /dev/null 2>&1; then
  if pkg-config QtCore; then
    QT_MODULES="QtCore QtGui QtNetwork"
    info "yes (pkg-config QtCore)\n"
    output "QT_LIBPATH=$(pkg-config $QT_MODULES --libs-only-L)"
    output "QT_LIBS=$(pkg-config $QT_MODULES --libs-only-l)"
    output "QT_INCPATH=$(pkg-config $QT_MODULES --cflags-only-I)"
    output "QT_CFLAGS=$(pkg-config $QT_MODULES --cflags-only-other)"
    QT_PREFIX=$(pkg-config QtCore --variable=prefix)
    QT_BIN="${QT_PREFIX}/bin"
    output "QT_BIN=${QT_BIN}"
    QT_MOC=$(pkg-config QtCore --variable=moc_location)
    if [ ! -x "$QT_MOC" ]; then
      QT_MOC="$QT_BIN/moc"
    fi
    QT_UIC=$(pkg-config QtCore --variable=uic_location)
    if [ ! -x "$QT_UIC" ]; then
      QT_UIC="$QT_BIN/uic"
    fi
<<<<<<< HEAD
    output "QT_MOC=${QT_MOC}"
    output "QT_UIC=${QT_UIC}"
=======
    QT_RCC=$(pkg-config QtCore --variable=rcc_location)
    if [ ! -x "$QT_RCC" ]; then
      QT_RCC="$QT_BIN/rcc"
    fi
    QT_LRELEASE=$(pkg-config QtCore --variable=lrelease_location)
    if [ ! -x "$QT_LRELEASE" ]; then
      QT_LRELEASE="$QT_BIN/lrelease"
    fi
    output "QT_MOC=${QT_MOC}"
    output "QT_UIC=${QT_UIC}"
    output "QT_RCC=${QT_RCC}"
    output "QT_LRELEASE=${QT_LRELEASE}"
>>>>>>> 35cb3bb2
  else
    info "no (optional)\n"
  fi
else
  info "no (optional)\n"
fi

# Checking for libsigc++
sigc_version=2.0
info "--- Checking for sigc++ $sigc_version..."
if which pkg-config > /dev/null 2>&1; then
  if pkg-config sigc++-$sigc_version; then
    info "yes\n"
    output "SIGC_LIBPATH=$(pkg-config sigc++-$sigc_version --libs-only-L)"
    output "SIGC_LIBS=$(pkg-config sigc++-$sigc_version --libs-only-l)"
    output "SIGC_INCPATH=$(pkg-config sigc++-$sigc_version --cflags-only-I)"
  else
    info "no (required)\n"
    exit_error
  fi
else
  info "no (required)\n"
  exit_error
fi

# Checking for tcl development library
info "--- Checking for TCL development library..."
tclConfig=$(ls /usr/lib/tclConfig.sh /usr/lib/tcl8.*/tclConfig.sh \
	       /usr/lib64/tclConfig.sh /usr/lib64/tcl8.*/tclConfig.sh \
	    2>/dev/null | head -1)
if [ -n "$tclConfig" -a -r "$tclConfig" ]; then
  . $tclConfig
  info "${TCL_VERSION}\n"
  output "TCL_LIBS=${TCL_LIB_FLAG}"
  output "TCL_INCPATH=${TCL_INCLUDE_SPEC}"
else
  info "no (required)\n"
  exit_error
fi

# Checking for speex
info "--- Checking for speex..."
if which pkg-config > /dev/null 2>&1; then
  if pkg-config speex; then
    ver=$(pkg-config speex --modversion)
    ver_major=$(echo $ver | sed -r 's/^([0-9]+)\..*$/\1/')
    ver_minor=$(echo $ver | sed -r 's/^([0-9]+)\.([0-9]+).*$/\2/')
    info "$ver\n"
    output "SPEEX_LIBPATH=$(pkg-config speex --libs-only-L)"
    output "SPEEX_LIBS=$(pkg-config speex --libs-only-l)"
    output "SPEEX_INCPATH=$(pkg-config speex --cflags-only-I)"
    output "CFLAGS_DEFINES+=-DSPEEX_MAJOR=$ver_major -DSPEEX_MINOR=$ver_minor"
    output "USE_SPEEX=1"
  else
    info "no (optional)\n"
  fi
else
  info "no (optional)\n"
fi

# Checking for libgcrypt
info "--- Checking for libgcrypt..."
if which libgcrypt-config > /dev/null 2>&1; then
  info "$(libgcrypt-config --version)\n"
  output "GCRYPT_LIBS=$(libgcrypt-config --libs)"
  output "CFLAGS+=$(libgcrypt-config --cflags)"
else
  info "no (required)\n"
  exit_error
fi


exit 0
<|MERGE_RESOLUTION|>--- conflicted
+++ resolved
@@ -81,10 +81,6 @@
     if [ ! -x "$QT_UIC" ]; then
       QT_UIC="$QT_BIN/uic"
     fi
-<<<<<<< HEAD
-    output "QT_MOC=${QT_MOC}"
-    output "QT_UIC=${QT_UIC}"
-=======
     QT_RCC=$(pkg-config QtCore --variable=rcc_location)
     if [ ! -x "$QT_RCC" ]; then
       QT_RCC="$QT_BIN/rcc"
@@ -97,7 +93,6 @@
     output "QT_UIC=${QT_UIC}"
     output "QT_RCC=${QT_RCC}"
     output "QT_LRELEASE=${QT_LRELEASE}"
->>>>>>> 35cb3bb2
   else
     info "no (optional)\n"
   fi
