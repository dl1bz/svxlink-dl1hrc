--- conflicted
+++ resolved
@@ -46,11 +46,7 @@
     </message>
     <message>
         <source>Could not create connection to</source>
-<<<<<<< HEAD
-        <translation type="unfinished"></translation>
-=======
         <translation>接続できません</translation>
->>>>>>> 010f90b2
     </message>
 </context>
 <context>
@@ -492,7 +488,7 @@
     </message>
     <message>
         <source>Directory Server</source>
-        <translation type="obsolete">ディレクトリサーバー</translation>
+        <translation>ディレクトリサーバー</translation>
     </message>
     <message>
         <source>Directory Server Settings</source>
@@ -520,7 +516,7 @@
     </message>
     <message>
         <source>The hostname or IP address of the EchoLink directory server to use</source>
-        <translation type="obsolete">エコーリンクディレクトリサーバーのホスト名またはIPアドレスの設定</translation>
+        <translation>エコーリンクディレクトリサーバーのホスト名またはIPアドレスの設定</translation>
     </message>
     <message>
         <source>Refresh time</source>
@@ -576,11 +572,7 @@
     </message>
     <message>
         <source>The EchoLink PROXY password, not your normal EchoLink password. Leave empty for public proxy.</source>
-<<<<<<< HEAD
-        <translation>通常のエコーリンクパスワードではなく、プロキシサーバーのパスワード, 空欄でパブリック</translation>
-=======
         <translation>通常のエコーリンクパスワードではなく、プロキシサーバーのパスワード, 空欄でPUBLICに設定</translation>
->>>>>>> 010f90b2
     </message>
     <message>
         <source>Full duplex</source>
@@ -730,13 +722,5 @@
         <source>EchoLink proxy enabled but no server given</source>
         <translation>エコーリンクプロキシ設定は有効だが、サーバー側が問題</translation>
     </message>
-    <message>
-        <source>EchoLink proxy configuration problem</source>
-        <translation type="unfinished"></translation>
-    </message>
-    <message>
-        <source>EchoLink proxy enabled but no server given</source>
-        <translation type="unfinished"></translation>
-    </message>
 </context>
 </TS>