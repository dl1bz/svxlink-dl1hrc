--- conflicted
+++ resolved
@@ -7,11 +7,7 @@
 
 \verbatim
 Async - A library for programming event driven applications
-<<<<<<< HEAD
-Copyright (C) 2004-2017  Tobias Blomberg / SM0SVX
-=======
 Copyright (C) 2004-2019 Tobias Blomberg / SM0SVX
->>>>>>> de572b56
 
 This program is free software; you can redistribute it and/or modify
 it under the terms of the GNU General Public License as published by
@@ -166,20 +162,13 @@
      * @return	Returns \em true if auto select is enabled for the given source
      *          or else \em false is returned
      */
-<<<<<<< HEAD
-    bool autoSelectEnabled(AudioSource *source) const;
-=======
     bool autoSelectEnabled(const AudioSource *source) const;
->>>>>>> de572b56
 
     /**
      * @brief 	Select one of the previously added audio sources
      * @param 	source The audio source to select. 0 = none selected.
      */
     void selectSource(AudioSource *source);
-<<<<<<< HEAD
-    
-=======
 
     /**
      * @brief   Find out which source that is currently selected
@@ -187,7 +176,6 @@
      */
     AudioSource *selectedSource(void) const;
 
->>>>>>> de572b56
     /**
      * @brief   Set if this souce want to wait for allSamplesFlushed
      * @param 	source The audio source to select. 0 = none selected.
