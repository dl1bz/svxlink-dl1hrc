--- conflicted
+++ resolved
@@ -121,13 +121,10 @@
  *
  ****************************************************************************/
 
-<<<<<<< HEAD
-AudioDecoder *AudioDecoder::create(const std::string &name, const std::map<std::string,std::string> &options)
-=======
 bool AudioDecoder::isAvailable(const std::string &name)
 {
   return (name == "NULL") || (name == "RAW") || (name == "S16") ||
-         (name == "GSM") ||
+         (name == "GSM") || (name == "AMBE")
 #ifdef SPEEX_MAJOR
          (name == "SPEEX") ||
 #endif
@@ -139,7 +136,6 @@
 
 
 AudioDecoder *AudioDecoder::create(const std::string &name)
->>>>>>> f1b9b6b5
 {
   if (name == "NULL")
   {
@@ -184,52 +180,12 @@
 }
 
 
-<<<<<<< HEAD
-#if 0
-AudioDecoder::AudioDecoder(void)
-{
-
-} /* AudioDecoder::AudioDecoder */
-
-
-AudioDecoder::~AudioDecoder(void)
-{
-
-} /* AudioDecoder::~AudioDecoder */
-
-
-void AudioDecoder::resumeOutput(void)
-{
-
-} /* AudioDecoder::resumeOutput */
-#endif
-
-
-
-=======
->>>>>>> f1b9b6b5
 /****************************************************************************
  *
  * Protected member functions
  *
  ****************************************************************************/
 
-<<<<<<< HEAD
-void AudioDecoder::setOptions(const Options &options) {
-    for(Options::const_iterator it = options.begin(); it != options.end(); ++it) {
-        setOption(it->first,it->second);
-    }
-}
-
-#if 0
-void AudioDecoder::allSamplesFlushed(void)
-{
-
-} /* AudioDecoder::allSamplesFlushed */
-#endif
-
-=======
->>>>>>> f1b9b6b5
 
 
 /****************************************************************************
