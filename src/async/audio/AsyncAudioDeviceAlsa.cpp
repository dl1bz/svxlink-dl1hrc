--- conflicted
+++ resolved
@@ -8,11 +8,7 @@
 
 \verbatim
 Async - A library for programming event driven applications
-<<<<<<< HEAD
-Copyright (C) 2003-2013 Tobias Blomberg / SM0SVX
-=======
 Copyright (C) 2003-2014 Tobias Blomberg / SM0SVX
->>>>>>> 9f5eb8df
 
 This program is free software; you can redistribute it and/or modify
 it under the terms of the GNU General Public License as published by
