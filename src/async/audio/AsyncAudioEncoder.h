--- conflicted
+++ resolved
@@ -113,12 +113,6 @@
 class AudioEncoder : public AudioSink, virtual public sigc::trackable
 {
   public:
-<<<<<<< HEAD
-    typedef std::map<std::string,std::string> Options;
-
-    static AudioEncoder *create(const std::string &name, const Options &options);
-
-=======
     /**
      * @brief   Check if a specific encoder is available
      * @param   name The name of the encoder to look for
@@ -131,7 +125,6 @@
      */
     static AudioEncoder *create(const std::string &name);
     
->>>>>>> f1b9b6b5
     /**
      * @brief 	Default constuctor
      */
