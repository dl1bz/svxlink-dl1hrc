--- conflicted
+++ resolved
@@ -77,11 +77,8 @@
            AsyncAudioJitterFifo.h AsyncAudioDeviceFactory.h
            AsyncAudioDevice.h AsyncAudioNoiseAdder.h AsyncAudioGenerator.h
            AsyncAudioFsf.h AsyncAudioContainer.h AsyncAudioContainerWav.h
-<<<<<<< HEAD
-           AsyncAudioContainerPcm.h AsyncAudioCodecAmbe.h
-=======
            AsyncAudioContainerPcm.h
->>>>>>> 0049bab3
+           AsyncAudioCodecAmbe.h
            )
 
 set(LIBSRC AsyncAudioSource.cpp AsyncAudioSink.cpp
@@ -98,11 +95,8 @@
            AsyncAudioDeviceFactory.cpp AsyncAudioJitterFifo.cpp
            AsyncAudioDeviceUDP.cpp AsyncAudioNoiseAdder.cpp
            AsyncAudioFsf.cpp AsyncAudioContainer.cpp AsyncAudioContainerWav.cpp
-<<<<<<< HEAD
-           AsyncAudioContainerPcm.cpp AsyncAudioCodecAmbe.cpp
-=======
-           AsyncAudioContainerPcm.cpp
->>>>>>> 0049bab3
+           AsyncAudioContainerPcm.cpp 
+           AsyncAudioCodecAmbe.cpp
            )
 
 if(Speex_FOUND)
