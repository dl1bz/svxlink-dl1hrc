set(CPPPROGS AsyncAudioIO_demo AsyncDnsLookup_demo AsyncFdWatch_demo
             AsyncTimer_demo AsyncTcpClient_demo AsyncUdpSocket_demo
             AsyncCppApplication_demo AsyncTcpServer_demo AsyncConfig_demo
             AsyncSerial_demo AsyncAtTimer_demo AsyncExec_demo
<<<<<<< HEAD
             AsyncPtyStreamBuf_demo AsyncMsg_demo)
=======
             AsyncPtyStreamBuf_demo AsyncMsg_demo AsyncFramedTcpServer_demo
             AsyncFramedTcpClient_demo AsyncAudioSelector_demo
             AsyncAudioFsf_demo)
>>>>>>> f1b9b6b5


foreach(prog ${CPPPROGS})
  add_executable(${prog} ${prog}.cpp)
  target_link_libraries(${prog} ${LIBS} asynccpp asyncaudio asynccore)
endforeach(prog)

if(USE_QT)
  # Find Qt5
  find_package(Qt5Core QUIET)
  if (Qt5Core_FOUND)
    find_package(Qt5Gui REQUIRED)
    find_package(Qt5Widgets REQUIRED)
    find_package(Qt5Network REQUIRED)
    include_directories(${Qt5Core_INCLUDE_DIRS} ${Qt5Gui_INCLUDE_DIRS}
                        ${Qt5Widgets_INCLUDE_DIRS} ${Qt5Network_INCLUDE_DIRS})
    set(LIBS ${LIBS} ${Qt5Core_LIBRARIES} ${Qt5Gui_LIBRARIES}
             ${Qt5Widgets_LIBRARIES} ${Qt5Network_LIBRARIES})
    QT5_WRAP_CPP(QTHEADERS_MOC ${QTHEADERS})
  endif()

  # If not Qt5 was found, try Qt4
  if (NOT Qt5Core_FOUND)
    find_package(Qt4 4.2 REQUIRED QtCore QtGui QtNetwork)
    include(${QT_USE_FILE})
    set(LIBS ${LIBS} ${QT_LIBRARIES})
    QT4_WRAP_CPP(QTHEADERS_MOC ${QTHEADERS})
  endif()

  add_executable(AsyncQtApplication_demo AsyncQtApplication_demo.cpp)
  target_link_libraries(AsyncQtApplication_demo ${LIBS} asyncaudio
                        asynccore asyncqt)
endif(USE_QT)
<|MERGE_RESOLUTION|>--- conflicted
+++ resolved
@@ -2,13 +2,9 @@
              AsyncTimer_demo AsyncTcpClient_demo AsyncUdpSocket_demo
              AsyncCppApplication_demo AsyncTcpServer_demo AsyncConfig_demo
              AsyncSerial_demo AsyncAtTimer_demo AsyncExec_demo
-<<<<<<< HEAD
-             AsyncPtyStreamBuf_demo AsyncMsg_demo)
-=======
              AsyncPtyStreamBuf_demo AsyncMsg_demo AsyncFramedTcpServer_demo
              AsyncFramedTcpClient_demo AsyncAudioSelector_demo
              AsyncAudioFsf_demo)
->>>>>>> f1b9b6b5
 
 
 foreach(prog ${CPPPROGS})
