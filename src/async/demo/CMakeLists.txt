set(CPPPROGS AsyncAudioIO_demo AsyncDnsLookup_demo AsyncFdWatch_demo
             AsyncTimer_demo AsyncTcpClient_demo AsyncUdpSocket_demo
             AsyncCppApplication_demo AsyncTcpServer_demo AsyncConfig_demo
             AsyncSerial_demo AsyncAtTimer_demo AsyncExec_demo
             AsyncPtyStreamBuf_demo AsyncMsg_demo AsyncFramedTcpServer_demo
             AsyncFramedTcpClient_demo AsyncAudioSelector_demo
<<<<<<< HEAD
             AsyncAudioFsf_demo)
=======
             AsyncAudioFsf_demo AsyncHttpServer_demo)
>>>>>>> de572b56


foreach(prog ${CPPPROGS})
  add_executable(${prog} ${prog}.cpp)
  target_link_libraries(${prog} ${LIBS} asynccpp asyncaudio asynccore)
endforeach(prog)

if(USE_QT)
  # Find Qt5
  find_package(Qt5Core QUIET)
  if (Qt5Core_FOUND)
    find_package(Qt5Gui REQUIRED)
    find_package(Qt5Widgets REQUIRED)
    find_package(Qt5Network REQUIRED)
    include_directories(${Qt5Core_INCLUDE_DIRS} ${Qt5Gui_INCLUDE_DIRS}
                        ${Qt5Widgets_INCLUDE_DIRS} ${Qt5Network_INCLUDE_DIRS})
    set(LIBS ${LIBS} ${Qt5Core_LIBRARIES} ${Qt5Gui_LIBRARIES}
             ${Qt5Widgets_LIBRARIES} ${Qt5Network_LIBRARIES})
    QT5_WRAP_CPP(QTHEADERS_MOC ${QTHEADERS})
  endif()

  # If not Qt5 was found, try Qt4
  if (NOT Qt5Core_FOUND)
    find_package(Qt4 4.2 REQUIRED QtCore QtGui QtNetwork)
    include(${QT_USE_FILE})
    set(LIBS ${LIBS} ${QT_LIBRARIES})
    QT4_WRAP_CPP(QTHEADERS_MOC ${QTHEADERS})
  endif()

  add_executable(AsyncQtApplication_demo AsyncQtApplication_demo.cpp)
  target_link_libraries(AsyncQtApplication_demo ${LIBS} asyncaudio
                        asynccore asyncqt)
endif(USE_QT)
<|MERGE_RESOLUTION|>--- conflicted
+++ resolved
@@ -4,11 +4,7 @@
              AsyncSerial_demo AsyncAtTimer_demo AsyncExec_demo
              AsyncPtyStreamBuf_demo AsyncMsg_demo AsyncFramedTcpServer_demo
              AsyncFramedTcpClient_demo AsyncAudioSelector_demo
-<<<<<<< HEAD
-             AsyncAudioFsf_demo)
-=======
              AsyncAudioFsf_demo AsyncHttpServer_demo)
->>>>>>> de572b56
 
 
 foreach(prog ${CPPPROGS})
